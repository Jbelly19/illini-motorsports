/**
 * FSAE Library 32bit Config
 *
 * Processor: PIC32MZ2048EFM100
 * Compiler:  Microchip XC32
 * Author:    Andrew Mass
 * Created:   2015-2016
 */
#include "FSAE_config_32.h"

// PIC32MZ2048EFM100 Configuration Bit Settings

// DEVCP0
#pragma config CP = 0b1 // Code Protect (Protection is disabled)

// DEVCFG0
#pragma config EJTAGBEN = 0b1  // EJTAG Boot Enable (Normal EJTAG functionality)
#pragma config POSCBOOST = 0b0 // Primary Oscillator Boost Kick Start Enable (Normal start of the oscillator)
#pragma config POSCGAIN = 0b00 // Primary Oscillator Gain Control (1x gain setting)
#pragma config SOSCBOOST = 0b0 // Secondary Oscillator Boost Kick Start Enable (Normal start of the oscillator)
#pragma config SOSCGAIN = 0b00 // Secondary Oscillator Gain Control (1x gain setting)
#pragma config SMCLR = 0b1     // Soft Master Clear Enable (MCLR pin generates a normal system Reset)
#pragma config DBGPER = 0b111  // Debug Mode CPU Access Permission (Allow CPU access to Permission Group 0,1,2 permission regions)
#pragma config FSLEEP = 0b1    // Flash Sleep Mode (Flash is powered down when the device is in Sleep mode)
#pragma config FECCCON = 0b11  // Dynamic Flash ECC Configuration (ECC and Dynamic ECC are disabled (ECCCON bits are writable))
#pragma config BOOTISA = 0b1   // Boot ISA Selection (Boot code and Exception code is MIPS32)
#pragma config TRCEN = 0b0     // Trace Enable (Trace features in the CPU are disabled)
#pragma config ICESEL = 0b11   // ICE/ICD Comm Channel Select (Communicate on PGEC1/PGED1)
#pragma config JTAGEN = 0b0    // JTAG Enable (JTAG is disabled)
#pragma config DEBUG = 0b00    // Background Debugger Enable (Debugger is enabled)

// DEVCFG1
#pragma config FDMTEN = 0b0     // Deadman Timer Enable (Deadman Timer is disbled)
#pragma config DMTCNT = 0b10111 // Deadman Timer Count Select Bits (2^31)
#pragma config FWDTWINSZ = 0b11 // Watchdog Timer Window Size (Window size is 25%)
#pragma config FWDTEN = 0b0     // Watchdog Timer Enable (WDT Disabled)
#pragma config WINDIS = 0b1     // Watchdog Timer Window Mode (Watchdog Timer is in non-Window mode)
#pragma config WDTSPGM = 0b1    // Watchdog Timer Stop During Flash Programming (WDT stops during Flash programming)
#pragma config WDTPS = 0b10100  // Watchdog Timer Postscaler (1:1048576)
#pragma config FCKSM = 0b11     // Clock Switching and Monitor Selection (Clock Switch Enabled, FSCM Enabled)
#pragma config OSCIOFNC = 0b1   // CLKO Output Signal Active on the OSCO Pin (Disabled)
#pragma config POSCMOD = 0b11   // Primary Oscillator Configuration (EC mode selected)
#pragma config IESO = 0b0       // Internal/External Switch Over (Disabled)
#pragma config FSOSCEN = 0b0    // Secondary Oscillator Enable (Disable SOSC)
#pragma config DMTINTV = 0b111  // DMT Count Window Interval (Window/Interval value is 127/128 counter value)
#pragma config FNOSC = 0b001    // Oscillator Selection Bits (SPLL)

/**
 * SYSCLK == SPLL == ((FPLLICLK / FPLLIDIV) / FPLLODIV) * FPLLMULT ==
 * ((POSC / 3) / 2) * 50 == (24Mhz / 6) * 50 == 200Mhz
 */

// DEVCFG2
#pragma config UPLLFSEL = 0b1      // USB PLL Input Frequency Selection (USB PLL input is 24 MHz)
#pragma config FPLLODIV = 0b001    // Default System PLL Output Divisor (PLL output divided by 2)
#pragma config FPLLMULT = 0b110001 // System PLL Multiplier (PLL Multiply by 50)
#pragma config FPLLICLK = 0b1      // System PLL Input Clock Selection (POSC is input to the System PLL)
#pragma config FPLLRNG = 0b001     // System PLL Divided Input Clock Frequency Range (8-16Mhz)
#pragma config FPLLIDIV = 0b000    // System PLL Input Divider (Divide by 3)

// DEVCFG3
#pragma config FUSBIDIO = 0b0  // USB USBID Selection (Controlled by the port function)
#pragma config IOL1WAY = 0b0   // Peripheral Pin Select Configuration (Allow multiple reconfigurations)
#pragma config PMDL1WAY = 0b0  // Peripheral Module Disable Configuration (Allow multiple reconfiguration)
#pragma config PGL1WAY = 0b0   // Permission Group Lock One Way Configuration (Allow multiple reconfiguration)
#pragma config FETHIO = 0b1    // Ethernet I/O Pin Select (Default Ethernet I/O)
#pragma config FMIIEN = 0b1    // Ethernet RMII/MII Enable (MII Enabled)
#pragma config USERID = 0xBEEF // 16-bit User Defined Value (0xBEEF)

/**
 * Unlock Sequence
 */
void unlock_config(void) {
  asm volatile("di"); // Disable interrupts
  SYSKEY = 0xAA996655;
  SYSKEY = 0x556699AA;
}

/**
 * Lock Sequence
 */
void lock_config(void) {
  SYSKEY = 0xDEADBEEF;
  asm volatile("ei"); // Enable interrupts
}

void init_general(void) {
  unlock_config();

  // PRECON
  PRECONbits.PFMSECEN = 0;  // Flash SEC Interrupt Enable (Do not generate an interrupt when the PFMSEC bit is set)
  PRECONbits.PREFEN = 0b11; // Predictive Prefetch Enable (Enable predictive prefetch for any address)
  PRECONbits.PFMWS = 0b010; // PFM Access Time Defined in Terms of SYSCLK Wait States (Two wait states)

  // CFGCON
  CFGCONbits.DMAPRI = 0;    // DMA Read and DMA Write Arbitration Priority to SRAM (DMA uses Least Recently Serviced Arbitration)
  CFGCONbits.CPUPRI = 0;    // CPU Arbitration Priority to SRAM When Servicing an Interrupt (CPU uses Least Recently Serviced Arbitration)
  CFGCONbits.ICACLK = 0;    // Input Capture Alternate Clock Selection (All Input Capture modules use Timer2/3 as their timebase clock)
  CFGCONbits.OCACLK = 0;    // Output Compare Alternate Clock Selection (All Output Compare modules use Timer2/3 as their timebase clock)
  CFGCONbits.IOLOCK = 1;    // Peripheral Pin Select Lock (Peripheral Pin Select is locked. Writes to PPS registers are not allowed)
  CFGCONbits.PMDLOCK = 1;   // Peripheral Module Disable (Peripheral module is locked. Writes to PMD registers are not allowed)
  CFGCONbits.PGLOCK = 1;    // Permission Group Lock (Permission Group registers are locked. Writes to PG registers are not allowed)
  CFGCONbits.USBSSEN = 1;   // USB Suspend Sleep Enable (USB PHY clock is shut down when Sleep mode is active)
  CFGCONbits.IOANCPN = 0;   // I/O Analog Charge Pump Enable (Charge pump disabled)
  CFGCONbits.ECCCON = 0b10; // Flash ECC Configuration (ECC and dynamic ECC are disabled (ECCCON<1:0> bits are locked))
  CFGCONbits.JTAGEN = 0;    // JTAG Port Enable (Disable the JTAG port)
  CFGCONbits.TROEN = 0;     // Trace Output Enable (Disable trace outputs and stop trace clock)
  CFGCONbits.TDOEN = 1;     // TDO Enable for 2-Wire JTAG (2-wire JTAG protocol uses TDO)

  // CFGPG
  CFGPGbits.CRYPTPG = 0; // Crypto Engine Permission Group (Initiator is assigned to Permission Group 0)
  CFGPGbits.FCPG = 0;    // Flash Control Permission Group (Initiator is assigned to Permission Group 0)
  CFGPGbits.SQI1PG = 0;  // SQI Module Permission Group (Initiator is assigned to Permission Group 0)
  CFGPGbits.ETHPG = 0;   // Ethernet Module Permission Group (Initiator is assigned to Permission Group 0)
  CFGPGbits.CAN2PG = 0;  // CAN2 Module Permission Group (Initiator is assigned to Permission Group 0)
  CFGPGbits.CAN1PG = 0;  // CAN1 Module Permission Group (Initiator is assigned to Permission Group 0)
  CFGPGbits.USBPG = 0;   // USB Module Permission Group (Initiator is assigned to Permission Group 0)
  CFGPGbits.DMAPG = 0;   // DMA Module Permission Group (Initiator is assigned to Permission Group 0)
  CFGPGbits.CPUPG = 0;   // CPU Permission Group (Initiator is assigned to Permission Group 0)

  // INTCON
  INTCONbits.MVEC = 1; // Multi Vector Configuration Bit (Configured for multi-vectored mode)

  lock_config();
}

void init_peripheral_modules(void) {
  unlock_config();
  CFGCONbits.PMDLOCK = 0;

  /**
   * To disable a module, first set its ON bit (or equivalent) to 0 and then set
   * the appropriate PMD bit to 1 (disabled).
   */

  // ADC
  //TODO: ADC ON bit
  //PMD1bits.ADCMD = 1;

  // Comparator Voltage Reference
  CVRCONbits.ON = 0;
  PMD1bits.CVRMD = 1;

  // Comparator 1
  CM1CONbits.ON = 0;
  PMD2bits.CMP1MD = 1;

  // Comparator 2
  CM2CONbits.ON = 0;
  PMD2bits.CMP2MD = 1;

  // Input Capture 1
  IC1CONbits.ON = 0;
  PMD3bits.IC1MD = 1;

  // Input Capture 2
  IC2CONbits.ON = 0;
  PMD3bits.IC2MD = 1;

  // Input Capture 3
  IC3CONbits.ON = 0;
  PMD3bits.IC3MD = 1;

  // Input Capture 4
  IC4CONbits.ON = 0;
  PMD3bits.IC4MD = 1;

  // Input Capture 5
  IC5CONbits.ON = 0;
  PMD3bits.IC5MD = 1;

  // Input Capture 6
  IC6CONbits.ON = 0;
  PMD3bits.IC6MD = 1;

  // Input Capture 7
  IC7CONbits.ON = 0;
  PMD3bits.IC7MD = 1;

  // Input Capture 8
  IC8CONbits.ON = 0;
  PMD3bits.IC8MD = 1;

  // Input Capture 9
  IC9CONbits.ON = 0;
  PMD3bits.IC9MD = 1;

  // Output Compare 1
  OC1CONbits.ON = 0;
  PMD3bits.OC1MD = 1;

  // Output Compare 2
  OC2CONbits.ON = 0;
  PMD3bits.OC2MD = 1;

  // Output Compare 3
  OC3CONbits.ON = 0;
  PMD3bits.OC3MD = 1;

  // Output Compare 4
  OC4CONbits.ON = 0;
  PMD3bits.OC4MD = 1;

  // Output Compare 5
  OC5CONbits.ON = 0;
  PMD3bits.OC5MD = 1;

  // Output Compare 6
  OC6CONbits.ON = 0;
  PMD3bits.OC6MD = 1;

  // Output Compare 7
  OC7CONbits.ON = 0;
  PMD3bits.OC7MD = 1;

  // Output Compare 8
  OC8CONbits.ON = 0;
  PMD3bits.OC8MD = 1;

  // Output Compare 9
  OC9CONbits.ON = 0;
  PMD3bits.OC9MD = 1;

  // Timer1
  //T1CONbits.ON = 0;
  //PMD4bits.T1MD = 1;

  // Timer2
  //T2CONbits.ON = 0;
  //PMD4bits.T2MD = 1;

  // Timer3
  T3CONbits.ON = 0;
  PMD4bits.T3MD = 1;

  // Timer4
  T4CONbits.ON = 0;
  PMD4bits.T4MD = 1;

  // Timer5
  T5CONbits.ON = 0;
  PMD4bits.T5MD = 1;

  // Timer6
  T6CONbits.ON = 0;
  PMD4bits.T6MD = 1;

  // Timer7
  T7CONbits.ON = 0;
  PMD4bits.T7MD = 1;

  // Timer8
  T8CONbits.ON = 0;
  PMD4bits.T8MD = 1;

  // Timer9
  T9CONbits.ON = 0;
  PMD4bits.T9MD = 1;

  // UART1
  U1MODEbits.ON = 0;
  PMD5bits.U1MD = 1;

  // UART2
  U2MODEbits.ON = 0;
  PMD5bits.U2MD = 1;

  // UART3
  U3MODEbits.ON = 0;
  PMD5bits.U3MD = 1;

  // UART4
  U4MODEbits.ON = 0;
  PMD5bits.U4MD = 1;

  // UART5
  U5MODEbits.ON = 0;
  PMD5bits.U5MD = 1;

  // UART6
  U6MODEbits.ON = 0;
  PMD5bits.U6MD = 1;

  // SPI1
  //SPI1CONbits.ON = 0;
  //PMD5bits.SPI1MD = 1;

  // SPI2
  SPI2CONbits.ON = 0;
  PMD5bits.SPI2MD = 1;

  // SPI3
  SPI3CONbits.ON = 0;
  PMD5bits.SPI3MD = 1;

  // SPI4
  SPI4CONbits.ON = 0;
  PMD5bits.SPI4MD = 1;

  // SPI5
  SPI5CONbits.ON = 0;
  PMD5bits.SPI5MD = 1;

  // SPI6
  SPI6CONbits.ON = 0;
  PMD5bits.SPI6MD = 1;

  // I2C1
  I2C1CONbits.ON = 0;
  PMD5bits.I2C1MD = 1;

  // I2C3
  I2C3CONbits.ON = 0;
  PMD5bits.I2C3MD = 1;

  // I2C4
  I2C4CONbits.ON = 0;
  PMD5bits.I2C4MD = 1;

  // I2C5
  I2C5CONbits.ON = 0;
  PMD5bits.I2C5MD = 1;

  // USB
  //TODO: USB ON bit
  //PMD5bits.USBMD = 1;

  // CAN 1
  //C1CONbits.ON = 0;
  //PMD5bits.CAN1MD = 1;

  // CAN 2
  C2CONbits.ON = 0;
  PMD5bits.CAN2MD = 1;

  // RTCC
  RTCCONbits.ON = 0;
  PMD6bits.RTCCMD = 1;

  /**
   * Note: Reference clock outputs are not disabled due to an error condition
   * noted in the revision A1 errata.
   */

  // Reference Clock Output 1
  //REFO1CONbits.ON = 0;
  //PMD6bits.REFO1MD = 1;

  // Reference Clock Output 2
  //REFO2CONbits.ON = 0;
  //PMD6bits.REFO2MD = 1;

  // Reference Clock Output 3
  //REFO3CONbits.ON = 0;
  //PMD6bits.REFO3MD = 1;

  // Reference Clock Output 4
  //REFO4CONbits.ON = 0;
  //PMD6bits.REFO4MD = 1;

  // PMP
  PMCONbits.ON = 0;
  PMD6bits.PMPMD = 1;

  // SQI 1
  SQI1CFGbits.SQIEN = 0;
  PMD6bits.SQI1MD = 1;

  // Ethernet
  ETHCON1bits.ON = 0;
  PMD6bits.ETHMD = 1;

  // DMA
  DMACONbits.ON = 0;
  PMD7bits.DMAMD = 1;

  // Random Number Generator
  RNGCONbits.PRNGEN = 0;
  RNGCONbits.TRNGEN = 0;
  PMD7bits.RNGMD = 1;

  // Crypto
  CECONbits.DMAEN = 0;
  PMD7bits.CRYPTMD = 1;

  CFGCONbits.PMDLOCK = 1;
  lock_config();
}

void init_gpio_pins(void) {
  // Set to outputs
  TRISAbits.TRISA0 = OUTPUT;
  TRISAbits.TRISA1 = OUTPUT;
  TRISAbits.TRISA2 = OUTPUT;
  TRISAbits.TRISA3 = OUTPUT;
  TRISAbits.TRISA4 = OUTPUT;
  TRISAbits.TRISA5 = OUTPUT;
  TRISAbits.TRISA6 = OUTPUT;
  TRISAbits.TRISA7 = OUTPUT;
  TRISAbits.TRISA9 = OUTPUT;
  TRISAbits.TRISA10 = OUTPUT;
  TRISAbits.TRISA14 = OUTPUT;
  TRISAbits.TRISA15 = OUTPUT;

  // TRISB
  TRISBbits.TRISB0 = OUTPUT;
  TRISBbits.TRISB1 = OUTPUT;
  TRISBbits.TRISB2 = OUTPUT;
  TRISBbits.TRISB3 = OUTPUT;
  TRISBbits.TRISB4 = OUTPUT;
  TRISBbits.TRISB5 = OUTPUT;
  TRISBbits.TRISB6 = OUTPUT;
  TRISBbits.TRISB7 = OUTPUT;
  TRISBbits.TRISB8 = OUTPUT;
  TRISBbits.TRISB9 = OUTPUT;
  TRISBbits.TRISB10 = OUTPUT;
  TRISBbits.TRISB11 = OUTPUT;
  TRISBbits.TRISB12 = OUTPUT;
  TRISBbits.TRISB13 = OUTPUT;
  TRISBbits.TRISB14 = OUTPUT;
  TRISBbits.TRISB15 = OUTPUT;

  // TRISC
  TRISCbits.TRISC1 = OUTPUT;
  TRISCbits.TRISC2 = OUTPUT;
  TRISCbits.TRISC3 = OUTPUT;
  TRISCbits.TRISC4 = OUTPUT;
  TRISCbits.TRISC12 = OUTPUT;
  TRISCbits.TRISC13 = OUTPUT;
  TRISCbits.TRISC14 = OUTPUT;
  TRISCbits.TRISC15 = OUTPUT;

  // TRISD
  TRISDbits.TRISD0 = OUTPUT;
  TRISDbits.TRISD1 = OUTPUT;
  TRISDbits.TRISD2 = OUTPUT;
  TRISDbits.TRISD3 = OUTPUT;
  TRISDbits.TRISD4 = OUTPUT;
  TRISDbits.TRISD5 = OUTPUT;
  TRISDbits.TRISD9 = OUTPUT;
  TRISDbits.TRISD10 = OUTPUT;
  TRISDbits.TRISD11 = OUTPUT;
  TRISDbits.TRISD12 = OUTPUT;
  TRISDbits.TRISD13 = OUTPUT;
  TRISDbits.TRISD14 = OUTPUT;
  TRISDbits.TRISD15 = OUTPUT;

  // TRISE
  TRISEbits.TRISE0 = OUTPUT;
  TRISEbits.TRISE1 = OUTPUT;
  TRISEbits.TRISE2 = OUTPUT;
  TRISEbits.TRISE3 = OUTPUT;
  TRISEbits.TRISE4 = OUTPUT;
  TRISEbits.TRISE5 = OUTPUT;
  TRISEbits.TRISE6 = OUTPUT;
  TRISEbits.TRISE7 = OUTPUT;
  TRISEbits.TRISE8 = OUTPUT;
  TRISEbits.TRISE9 = OUTPUT;

  // TRISF
  TRISFbits.TRISF0 = OUTPUT;
  TRISFbits.TRISF1 = OUTPUT;
  TRISFbits.TRISF2 = OUTPUT;
  TRISFbits.TRISF3 = OUTPUT;
  TRISFbits.TRISF4 = OUTPUT;
  TRISFbits.TRISF5 = OUTPUT;
  TRISFbits.TRISF8 = OUTPUT;
  TRISFbits.TRISF12 = OUTPUT;
  TRISFbits.TRISF13 = OUTPUT;

  // TRISG
  TRISGbits.TRISG0 = OUTPUT;
  TRISGbits.TRISG1 = OUTPUT;
  TRISGbits.TRISG6 = OUTPUT;
  TRISGbits.TRISG7 = OUTPUT;
  TRISGbits.TRISG8 = OUTPUT;
  TRISGbits.TRISG9 = OUTPUT;
  TRISGbits.TRISG12 = OUTPUT;
  TRISGbits.TRISG13 = OUTPUT;
  TRISGbits.TRISG14 = OUTPUT;
  TRISGbits.TRISG15 = OUTPUT;

  // Drive to logic level low

  // LATA
  LATAbits.LATA0 = 0;
  LATAbits.LATA1 = 0;
  LATAbits.LATA2 = 0;
  LATAbits.LATA3 = 0;
  LATAbits.LATA4 = 0;
  LATAbits.LATA5 = 0;
  LATAbits.LATA6 = 0;
  LATAbits.LATA7 = 0;
  LATAbits.LATA9 = 0;
  LATAbits.LATA10 = 0;
  LATAbits.LATA14 = 0;
  LATAbits.LATA15 = 0;

  // LATB
  LATBbits.LATB0 = 0;
  LATBbits.LATB1 = 0;
  LATBbits.LATB2 = 0;
  LATBbits.LATB3 = 0;
  LATBbits.LATB4 = 0;
  LATBbits.LATB5 = 0;
  LATBbits.LATB6 = 0;
  LATBbits.LATB7 = 0;
  LATBbits.LATB8 = 0;
  LATBbits.LATB9 = 0;
  LATBbits.LATB10 = 0;
  LATBbits.LATB11 = 0;
  LATBbits.LATB12 = 0;
  LATBbits.LATB13 = 0;
  LATBbits.LATB14 = 0;
  LATBbits.LATB15 = 0;

  // LATC
  LATCbits.LATC1 = 0;
  LATCbits.LATC2 = 0;
  LATCbits.LATC3 = 0;
  LATCbits.LATC4 = 0;
  LATCbits.LATC12 = 0;
  LATCbits.LATC13 = 0;
  LATCbits.LATC14 = 0;
  LATCbits.LATC15 = 0;

  // LATD
  LATDbits.LATD0 = 0;
  LATDbits.LATD1 = 0;
  LATDbits.LATD2 = 0;
  LATDbits.LATD3 = 0;
  LATDbits.LATD4 = 0;
  LATDbits.LATD5 = 0;
  LATDbits.LATD9 = 0;
  LATDbits.LATD10 = 0;
  LATDbits.LATD11 = 0;
  LATDbits.LATD12 = 0;
  LATDbits.LATD13 = 0;
  LATDbits.LATD14 = 0;
  LATDbits.LATD15 = 0;

  // LATE
  LATEbits.LATE0 = 0;
  LATEbits.LATE1 = 0;
  LATEbits.LATE2 = 0;
  LATEbits.LATE3 = 0;
  LATEbits.LATE4 = 0;
  LATEbits.LATE5 = 0;
  LATEbits.LATE6 = 0;
  LATEbits.LATE7 = 0;
  LATEbits.LATE8 = 0;
  LATEbits.LATE9 = 0;

  // LATF
  LATFbits.LATF0 = 0;
  LATFbits.LATF1 = 0;
  LATFbits.LATF2 = 0;
  LATFbits.LATF3 = 0;
  LATFbits.LATF4 = 0;
  LATFbits.LATF5 = 0;
  LATFbits.LATF8 = 0;
  LATFbits.LATF12 = 0;
  LATFbits.LATF13 = 0;

  // LATG
  LATGbits.LATG0 = 0;
  LATGbits.LATG1 = 0;
  LATGbits.LATG6 = 0;
  LATGbits.LATG7 = 0;
  LATGbits.LATG8 = 0;
  LATGbits.LATG9 = 0;
  LATGbits.LATG12 = 0;
  LATGbits.LATG13 = 0;
  LATGbits.LATG14 = 0;
  LATGbits.LATG15 = 0;
}

void init_oscillator(void) {
  unlock_config();

  // OSCCON
  OSCCONbits.FRCDIV = 0b000; // Internal Fast RC (FRC) Oscillator Clock Divider (FRC divided by 1)
  OSCCONbits.DRMEN = 0;      // Dream Mode Enable (Dream mode is disabled)
  OSCCONbits.SLP2SPD = 0;    // Sleep 2-speed Startup Control (Use the selected clock directly)
  OSCCONbits.CLKLOCK = 0;    // Clock Selection Lock Enable (Clock and PLL selections are not locked and may be modified)
  OSCCONbits.SLPEN = 0;      // Sleep Mode Enable (Device will enter Idle mode when a WAIT instruction is executed)
  OSCCONbits.SOSCEN = 0;     // Secondary Oscillator (SOSC) Enable (Disable Secondary Oscillator)

  // OSCTUN
  OSCTUNbits.TUN = 0b00000; // FRC Oscillator Tuning (Center frequency. Oscillator runs at calibrated frequency (8 MHz))

  // PB1DIV
  while(!PB1DIVbits.PBDIVRDY);
  PB1DIVbits.PBDIV = 0b0000001; // Peripheral Bus 1 Clock Divisor Control (PBCLK1 is SYSCLK divided by 2)

  // PB2DIV
  PB2DIVbits.ON = 1;            // Peripheral Bus 2 Output Clock Enable (Output clock is enabled)
  while(!PB2DIVbits.PBDIVRDY);
  PB2DIVbits.PBDIV = 0b0000001; // Peripheral Bus 2 Clock Divisor Control (PBCLK2 is SYSCLK divided by 2)

  // PB3DIV
  PB3DIVbits.ON = 1;            // Peripheral Bus 3 Output Clock Enable (Output clock is enabled)
  while(!PB3DIVbits.PBDIVRDY);
  PB3DIVbits.PBDIV = 0b0110001; // Peripheral Bus 3 Clock Divisor Control (PBCLK3 is SYSCLK divided by 50)

  // PB4DIV
  PB4DIVbits.ON = 1;            // Peripheral Bus 4 Output Clock Enable (Output clock is enabled)
  while(!PB4DIVbits.PBDIVRDY);
  PB4DIVbits.PBDIV = 0b0000001; // Peripheral Bus 4 Clock Divisor Control (PBCLK4 is SYSCLK divided by 2)

  // PB5DIV
  PB5DIVbits.ON = 1;            // Peripheral Bus 5 Output Clock Enable (Output clock is enabled)
  while(!PB5DIVbits.PBDIVRDY);
  PB5DIVbits.PBDIV = 0b0000001; // Peripheral Bus 5 Clock Divisor Control (PBCLK5 is SYSCLK divided by 2)

  // PB7DIV
  PB7DIVbits.ON = 1;            // Peripheral Bus 7 Output Clock Enable (Output clock is enabled)
  while(!PB7DIVbits.PBDIVRDY);
  PB7DIVbits.PBDIV = 0b0000000; // Peripheral Bus 7 Clock Divisor Control (PBCLK7 is SYSCLK divided by 1)

  // PB8DIV
  PB8DIVbits.ON = 1;            // Peripheral Bus 8 Output Clock Enable (Output clock is enabled)
  while(!PB8DIVbits.PBDIVRDY);
  PB8DIVbits.PBDIV = 0b0000001; // Peripheral Bus 8 Clock Divisor Control (PBCLK8 is SYSCLK divided by 2)

#ifdef REFCLKO
  /**
   * REFO1CLK == (PBCLK1 / (2 * (RODIV + (ROTRIM / 512)))) ==
   * (100Mhz / (2 * (2 + (256/512)))) == (100Mhz / 5) == 20Mhz
   *
   * In other words, REFO1CLK is set up to output at (SYSCLK / 10).
   */

  // Initialize REFCLKO1 PPS pin
  CFGCONbits.IOLOCK = 0;
  TRISFbits.TRISF0 = OUTPUT;
  RPF0R = 0b1111; // Assign REFCLKO1 to RF0
  CFGCONbits.IOLOCK = 1;

  // REFO1CON
  REFO1CONbits.ACTIVE = 0;                // Reference Clock Request Status (Reference clock request is not active)
  REFO1CONbits.ON = 0;                    // Output Enable (Reference Oscillator Module disabled)

  REFO1CONbits.ROSEL = 0b0001;            // Reference Clock Source Select (PBCLK1)
  REFO1CONbits.SIDL = 1;                  // Peripheral Stop in Idle Mode (Discontinue module operation when device enters Idle mode)
  REFO1CONbits.OE = 1;                    // Reference Clock Output Enable (Reference clock is driven out on REFCLKO1 pin)

  REFO1CONbits.DIVSWEN = 1;               // Divider Switch Enable (Divider switch is in progress)
  REFO1CONbits.RODIV = 0b000000000000010; // Reference Clock Divider (Divide by 2)
  REFO1CONbits.DIVSWEN = 0;               // Divider Switch Enable (Divider switch is complete)

  // REFO1TRIM
  REFO1TRIMbits.ROTRIM = 0b100000000;     // Reference Oscillator Trim (256/512 divisor added to RODIV value)

  // Enable REFCLKO1
  REFO1CONbits.ACTIVE = 1;                // Reference Clock Request Status (Reference clock request is active)
  REFO1CONbits.ON = 1;                    // Output Enable (Reference Oscillator Module enabled)
#else
  // REF01CON
  REFO1CONbits.ACTIVE = 0;                // Reference Clock Request Status (Reference clock request is not active)
  REFO1CONbits.ON = 0;                    // Output Enable (Reference Oscillator Module disabled)
  REFO1CONbits.OE = 0;                    // Reference Clock Output Enable (Reference clock is not driven out on REFCLKO2 pin)
#endif

  // REF02CON
  REFO2CONbits.ACTIVE = 0;                // Reference Clock Request Status (Reference clock request is not active)
  REFO2CONbits.ON = 0;                    // Output Enable (Reference Oscillator Module disabled)
  REFO2CONbits.OE = 0;                    // Reference Clock Output Enable (Reference clock is not driven out on REFCLKO2 pin)

  // REF03CON
  REFO3CONbits.ACTIVE = 0;                // Reference Clock Request Status (Reference clock request is not active)
  REFO3CONbits.ON = 0;                    // Output Enable (Reference Oscillator Module disabled)
  REFO3CONbits.OE = 0;                    // Reference Clock Output Enable (Reference clock is not driven out on REFCLKO3 pin)

  // REF04CON
  REFO4CONbits.ACTIVE = 0;                // Reference Clock Request Status (Reference clock request is not active)
  REFO4CONbits.ON = 0;                    // Output Enable (Reference Oscillator Module disabled)
  REFO4CONbits.OE = 0;                    // Reference Clock Output Enable (Reference clock is not driven out on REFCLKO4 pin)

  lock_config();
}

void init_timer1(void) {
  unlock_config();

  // Disable TMR1
  T1CONbits.ON = 0; // Timer On (Timer is disabled)

  // T1CON
  T1CONbits.TCS = 0;      // Timer Clock Source Select (Internal peripheral clock)
  T1CONbits.SIDL = 0;     // Stop in Idle Mode (Continue operation even in Idle mode)
  T1CONbits.TWDIS = 1;    // Asynchronous Timer Write Disable (Writes to TMR1 are ignored until pending write operation completes)
  T1CONbits.TGATE = 0;    // Timer Gated Time Accumulation Enable (Gated time accumulation is disabled)
  T1CONbits.TCKPS = 0b10; // Timer Input Clock Prescale Select (1:64 prescale value)

  // TMR1
  TMR1 = 0; // TMR1 Count Register (0)

  /**
   * The clock source is PBCLK3, which is configured to run at SYSCLOCK / 50.
   * Currently, this gives a speed of 4Mhz. TMR1 uses a 1:64 prescale, meaning
   * 1 second should be equal to 4000000 / 64 == 62500 TMR1 cycles.
   */

  // PR1
  PR1 = 0xF424; // PR1 Period Register (62500)

  // Set up TMR1 Interrupt
  IFS0bits.T1IF = 0; // TMR1 Interrupt Flag Status (No interrupt request has occured)
  IPC1bits.T1IP = 5; // TMR1 Interrupt Priority (Interrupt priority is 5)
  IPC1bits.T1IS = 3; // TMR1 Interrupt Subpriority (Interrupt subpriority is 3)
  IEC0bits.T1IE = 1; // TMR1 Interrupt Enable Control (Interrupt is enabled)

  // Enable TMR1
  T1CONbits.ON = 1; // Timer On (Timer is enabled)

  lock_config();
}

/**
 * void init_timer2(void)
 *
 * Initializes Timer 2, which is configured to generate an interrupt every 1 ms
 */
void init_timer2(void) {
  unlock_config();

  // Disable TMR2
  T2CONbits.ON = 0; // Timer On (Timer is disabled)

  // T2CON
  T2CONbits.TCS = 0;       // Timer Clock Source Select (Internal peripheral clock)
  T2CONbits.SIDL = 0;      // Stop in Idle Mode (Continue operation even in Idle mode)
  T2CONbits.TGATE = 0;     // Timer Gated Time Accumulation Enable (Gated time accumulation is disabled)
  T2CONbits.TCKPS = 0b010; // Timer Input Clock Prescale Select (1:4 prescale value)

  // TMR2
  TMR2 = 0; // TMR2 Count Register (0)

  /**
   * The clock source is PBCLK3, which is configured to run at SYSCLOCK / 50.
   * Currently, this gives a speed of 4Mhz. TMR2 uses a 1:4 prescale, meaning
   * 1 millisecond should be equal to 4000 / 4  == 1000 TMR2 cycles.
   */

  // PR2
  PR2 = 0x3E8; // PR2 Period Register (1000)

  // Set up TMR2 Interrupt
  IFS0bits.T2IF = 0; // TMR2 Interrupt Flag Status (No interrupt request has occured)
  IPC2bits.T2IP = 6; // TMR2 Interrupt Priority (Interrupt priority is 6)
  IPC2bits.T2IS = 3; // TMR2 Interrupt Subpriority (Interrupt subpriority is 3)
  IEC0bits.T2IE = 1; // TMR2 Interrupt Enable Control (Interrupt is enabled)

  // Enable TMR2
  T2CONbits.ON = 1; // Timer On (Timer is enabled)

  lock_config();
}

void init_spi() {
  unlock_config();

  // Initialize SDI1/SDO1 PPS pins
  CFGCONbits.IOLOCK = 0;
  TRISBbits.TRISB9 = INPUT;
  SDI1Rbits.SDI1R = 0b0101; // RPB9
  TRISBbits.TRISB10 = OUTPUT;
  RPB10Rbits.RPB10R = 0b0101; // SDO1
  CFGCONbits.IOLOCK = 1;

  // Disable interrupts
  IEC3bits.SPI1EIE = 0;
  IEC3bits.SPI1RXIE = 0;
  IEC3bits.SPI1TXIE = 0;

  // Disable SPI1 module
  SPI1CONbits.ON = 0;

  // Clear receive buffer
  SPI1BUF = 0;

  // Use standard buffer mode
  SPI1CONbits.ENHBUF = 0;

  /**
   * F_SCK = F_PBCLK2 / (2 * (SPI1BRG + 1))
   * F_SCK = 100Mhz / (2 * (4 + 1))
   * F_SCK = 10Mhz
   */

  // Set the baud rate (see above equation)
  SPI1BRG = 4;

  SPI1STATbits.SPIROV = 0;

  SPI1CONbits.MCLKSEL = 0; // Master Clock Enable bit (PBCLK2 is used by the Baud Rate Generator)
  SPI1CONbits.SIDL = 0;    // Stop in Idle Mode bit (Continue operation in Idle mode)
  SPI1CONbits.MODE32 = 0;  // 32/16-Bit Communication Select bits (16-bit)
  SPI1CONbits.MODE16 = 1;  // 32/16-Bit Communication Select bits (16-bit)
  SPI1CONbits.MSTEN = 1;   // Master Mode Enable bit (Master mode)
  SPI1CONbits.CKE = 1;     // SPI Clock Edge Select bit (Serial output data changes on transition from active clock state to idle clock state)

  // Enable SPI1 module
  SPI1CONbits.ON = 1;

  lock_config();
}


/**
 * void init_termination(void)
 *
 * Sets up programmable CAN termination based on user defines.
 */
void init_termination(void) {
  // Initialize pin
  TERM_TRIS = OUTPUT;

  // Set termination based on value defined in specific node's header
<<<<<<< HEAD
  //TERM_LAT = TERMINATING;
  //TERM_LAT = 0;
}

/**
 * inline void CLI(void)
 *
 * Disables all interrupts
 */
inline void CLI(void) {
  asm volatile ("di");
}

/**
 * inline void STI(void)
 *
 * Enables all interrupts
 */
inline void STI(void) {
  asm volatile ("ei");
=======
  TERM_LAT = TERMINATING;
>>>>>>> 9af36645
}<|MERGE_RESOLUTION|>--- conflicted
+++ resolved
@@ -818,28 +818,6 @@
   TERM_TRIS = OUTPUT;
 
   // Set termination based on value defined in specific node's header
-<<<<<<< HEAD
   //TERM_LAT = TERMINATING;
   //TERM_LAT = 0;
-}
-
-/**
- * inline void CLI(void)
- *
- * Disables all interrupts
- */
-inline void CLI(void) {
-  asm volatile ("di");
-}
-
-/**
- * inline void STI(void)
- *
- * Enables all interrupts
- */
-inline void STI(void) {
-  asm volatile ("ei");
-=======
-  TERM_LAT = TERMINATING;
->>>>>>> 9af36645
 }